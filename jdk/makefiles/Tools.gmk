#
# Copyright (c) 2011, 2013, Oracle and/or its affiliates. All rights reserved.
# DO NOT ALTER OR REMOVE COPYRIGHT NOTICES OR THIS FILE HEADER.
#
# This code is free software; you can redistribute it and/or modify it
# under the terms of the GNU General Public License version 2 only, as
# published by the Free Software Foundation.  Oracle designates this
# particular file as subject to the "Classpath" exception as provided
# by Oracle in the LICENSE file that accompanied this code.
#
# This code is distributed in the hope that it will be useful, but WITHOUT
# ANY WARRANTY; without even the implied warranty of MERCHANTABILITY or
# FITNESS FOR A PARTICULAR PURPOSE.  See the GNU General Public License
# version 2 for more details (a copy is included in the LICENSE file that
# accompanied this code).
#
# You should have received a copy of the GNU General Public License version
# 2 along with this work; if not, write to the Free Software Foundation,
# Inc., 51 Franklin St, Fifth Floor, Boston, MA 02110-1301 USA.
#
# Please contact Oracle, 500 Oracle Parkway, Redwood Shores, CA 94065 USA
# or visit www.oracle.com if you need additional information or have any
# questions.
#

# Cache all finds needed for this file. Only used on windows.
$(eval $(call FillCacheFind, $(JDK_TOPDIR)/make/tools \
    $(JDK_TOPDIR)/makefiles/sun))

TOOLS_SRC := $(JDK_TOPDIR)/make/tools/src \
    $(JDK_TOPDIR)/makefiles/sun/awt/ \
    $(JDK_TOPDIR)/makefiles/sun/osxapp \
    $(JDK_TOPDIR)/make/tools/swing-beans

ifneq ($(OPENJDK_TARGET_OS), windows)
  TOOLS_SRC += $(JDK_TOPDIR)/src/solaris/classes/sun/awt/X11/generator
endif

# The exception handling of swing beaninfo which have the own tool directory
ifeq (, $(BUILD_TOOLS))
  $(eval $(call SetupJavaCompilation,BUILD_TOOLS, \
      SETUP := GENERATE_OLDBYTECODE, \
      SRC := $(TOOLS_SRC), \
      BIN := $(JDK_OUTPUTDIR)/btclasses))
endif

$(JDK_OUTPUTDIR)/btclasses/build/tools/generatenimbus/resources/%.template: \
    $(JDK_TOPDIR)/src/share/classes/javax/swing/plaf/nimbus/%.template
	$(call install-file)

BUILD_TOOLS += $(foreach i, $(wildcard $(JDK_TOPDIR)/src/share/classes/javax/swing/plaf/nimbus/*.template), $(JDK_OUTPUTDIR)/btclasses/build/tools/generatenimbus/resources/$(notdir $i))

# Resources used by CheckDeps tool
$(JDK_OUTPUTDIR)/btclasses/build/tools/deps/%: \
    $(JDK_TOPDIR)/make/tools/src/build/tools/deps/%
	$(call install-file)

BUILD_TOOLS += $(JDK_OUTPUTDIR)/btclasses/build/tools/deps/refs.allowed

# Add a checksum ("jsum") to the end of a text file. Prevents trivial tampering with class lists.
TOOL_ADDJSUM = $(JAVA) -cp $(JDK_OUTPUTDIR)/btclasses \
    build.tools.addjsum.AddJsum

# The buildmetaindex tool creates a meta-index to make core class loaders lazier.
TOOL_BUILDMETAINDEX = $(JAVA) -cp $(JDK_OUTPUTDIR)/btclasses \
    build.tools.buildmetaindex.BuildMetaIndex

# The comment checker is not currently used. Should it be removed or added to javac?
TOOL_COMMENTCHECKER = $(JAVA) -cp $(JDK_OUTPUTDIR)/btclasses \
    build.tools.commentchecker.CommentChecker

TOOL_COMPILEFONTCONFIG = $(JAVA) -cp $(JDK_OUTPUTDIR)/btclasses \
    build.tools.compilefontconfig.CompileFontConfig

TOOL_COMPILEPROPERTIES = $(JAVA) -cp $(JDK_OUTPUTDIR)/btclasses \
    build.tools.compileproperties.CompileProperties

TOOL_STRIPPROPERTIES = $(JAVA) -cp $(JDK_OUTPUTDIR)/btclasses \
    build.tools.stripproperties.StripProperties

TOOL_JARREORDER = $(JAVA) -cp $(JDK_OUTPUTDIR)/btclasses \
    build.tools.jarreorder.JarReorder

TOOL_GENERATECHARACTER = $(JAVA) -cp $(JDK_OUTPUTDIR)/btclasses \
    build.tools.generatecharacter.GenerateCharacter

TOOL_CHARACTERNAME = $(JAVA) -cp $(JDK_OUTPUTDIR)/btclasses \
    build.tools.generatecharacter.CharacterName

TOOL_DIRDIFF = $(JAVA) -cp $(JDK_OUTPUTDIR)/btclasses \
    build.tools.dirdiff.DirDiff

TOOL_DTDBUILDER = $(JAVA) -Ddtd_home=$(JDK_TOPDIR)/make/tools/dtdbuilder/dtds \
    -cp $(JDK_OUTPUTDIR)/btclasses build.tools.dtdbuilder.DTDBuilder

TOOL_GENERATEBREAKITERATORDATA = $(JAVA) \
    -cp $(JDK_OUTPUTDIR)/btclasses \
    build.tools.generatebreakiteratordata.GenerateBreakIteratorData

TOOL_GENERATECURRENCYDATA = $(JAVA) -cp $(JDK_OUTPUTDIR)/btclasses \
    build.tools.generatecurrencydata.GenerateCurrencyData

TOOL_HASHER = $(JAVA) -cp $(JDK_OUTPUTDIR)/btclasses \
    build.tools.hasher.Hasher

# Jarsplit used in jdk/makefiles/common/Release.gmk
TOOL_JARSPLIT = $(JAVA) -cp $(JDK_OUTPUTDIR)/btclasses \
    build.tools.jarsplit.JarSplit

TOOL_TZDB = $(JAVA) -cp $(JDK_OUTPUTDIR)/btclasses \
    build.tools.tzdb.TzdbZoneRulesCompiler


# TODO: There are references to the jdwpgen.jar in jdk/make/netbeans/jdwpgen/build.xml
# and nbproject/project.properties in the same dir. Needs to be looked at.
TOOL_JDWPGEN = $(JAVA) -cp $(JDK_OUTPUTDIR)/btclasses build.tools.jdwpgen.Main

# TODO: Lots of files in jdk/make/tools/CharsetMapping dir
TOOL_CHARSETMAPPING = $(JAVA) -cp $(JDK_OUTPUTDIR)/btclasses \
    build.tools.charsetmapping.Main

TOOL_SPP = $(JAVA) -cp $(JDK_OUTPUTDIR)/btclasses build.tools.spp.Spp

# TODO: Only referenced in jdk/make/tools/sharing/README.txt. Find out what it means.
TOOL_MAKECLASSLIST = $(JAVA) -cp $(JDK_OUTPUTDIR)/btclasses \
    build.tools.makeclasslist.MakeClasslist

# Nimbus is used somewhere in the swing build.
TOOL_GENERATENIMBUS = $(JAVA) -cp $(JDK_OUTPUTDIR)/btclasses \
    build.tools.generatenimbus.Generator

TOOL_WRAPPERGENERATOR = $(JAVA) -cp $(JDK_OUTPUTDIR)/btclasses \
    WrapperGenerator

TOOL_AWT_TOBIN = $(JAVA) -Djava.awt.headless=true -cp $(JDK_OUTPUTDIR)/btclasses \
    sun.awt.ToBin

TOOL_OSX_TOBIN = $(JAVA) -Djava.awt.headless=true -cp $(JDK_OUTPUTDIR)/btclasses \
    sun.osxapp.ToBin

TOOL_CLDRCONVERTER = $(JAVA) -cp $(JDK_OUTPUTDIR)/btclasses \
    build.tools.cldrconverter.CLDRConverter

TOOL_REMOVEMETHODS = $(JAVA) -Xbootclasspath/p:$(LANGTOOLS_OUTPUTDIR)/dist/bootstrap/lib/javac.jar \
    -cp $(JDK_OUTPUTDIR)/btclasses:$(JDK_OUTPUTDIR) \
    build.tools.classfile.RemoveMethods

TOOL_CHECKDEPS = $(JAVA) -Xbootclasspath/p:$(LANGTOOLS_OUTPUTDIR)/dist/bootstrap/lib/javac.jar \
    -cp $(JDK_OUTPUTDIR)/btclasses:$(JDK_OUTPUTDIR) \
    build.tools.deps.CheckDeps

##########################################################################################

# Tools needed on solaris because OBJCOPY is broken.

<<<<<<< HEAD
$(eval $(call SetupNativeCompilation,ADD_GNU_DEBUGLINK, \
    SRC := $(JDK_TOPDIR)/make/tools/add_gnu_debuglink, \
    LANG := C, \
    CC := $(BUILD_CC), \
    LDEXE := $(BUILD_LD), \
    LDFLAGS := -lelf, \
    OBJECT_DIR := $(JDK_OUTPUTDIR)/objs/add_gnu_debuglink, \
    OUTPUT_DIR := $(JDK_OUTPUTDIR)/btbin, \
    PROGRAM := add_gnu_debuglink))

$(eval $(call SetupNativeCompilation,FIX_EMPTY_SEC_HDR_FLAGS, \
    SRC := $(JDK_TOPDIR)/make/tools/fix_empty_sec_hdr_flags, \
    LANG := C, \
    CC := $(BUILD_CC), \
    LDEXE := $(BUILD_LD), \
    LDFLAGS := -lelf, \
    OBJECT_DIR := $(JDK_OUTPUTDIR)/objs/fix_empty_sec_hdr_flags, \
    OUTPUT_DIR := $(JDK_OUTPUTDIR)/btbin, \
    PROGRAM := fix_empty_sec_hdr_flags))
=======
ifeq ($(OPENJDK_TARGET_OS), solaris)
$(eval $(call SetupNativeCompilation,ADD_GNU_DEBUGLINK,\
		SRC:=$(JDK_TOPDIR)/make/tools/add_gnu_debuglink,\
		LANG:=C,\
		CC:=$(BUILD_CC),\
		LDEXE:=$(BUILD_LD),\
		LDFLAGS:=-lelf,\
		OBJECT_DIR:=$(JDK_OUTPUTDIR)/objs/add_gnu_debuglink,\
		OUTPUT_DIR:=$(JDK_OUTPUTDIR)/btbin,\
                PROGRAM:=add_gnu_debuglink))

$(eval $(call SetupNativeCompilation,FIX_EMPTY_SEC_HDR_FLAGS,\
		SRC:=$(JDK_TOPDIR)/make/tools/fix_empty_sec_hdr_flags,\
		LANG:=C,\
		CC:=$(BUILD_CC),\
		LDEXE:=$(BUILD_LD),\
		LDFLAGS:=-lelf,\
		OBJECT_DIR:=$(JDK_OUTPUTDIR)/objs/fix_empty_sec_hdr_flags,\
		OUTPUT_DIR:=$(JDK_OUTPUTDIR)/btbin,\
                PROGRAM:=fix_empty_sec_hdr_flags))
endif
>>>>>>> e54055bb
<|MERGE_RESOLUTION|>--- conflicted
+++ resolved
@@ -153,7 +153,7 @@
 
 # Tools needed on solaris because OBJCOPY is broken.
 
-<<<<<<< HEAD
+ifeq ($(OPENJDK_TARGET_OS), solaris)
 $(eval $(call SetupNativeCompilation,ADD_GNU_DEBUGLINK, \
     SRC := $(JDK_TOPDIR)/make/tools/add_gnu_debuglink, \
     LANG := C, \
@@ -173,26 +173,4 @@
     OBJECT_DIR := $(JDK_OUTPUTDIR)/objs/fix_empty_sec_hdr_flags, \
     OUTPUT_DIR := $(JDK_OUTPUTDIR)/btbin, \
     PROGRAM := fix_empty_sec_hdr_flags))
-=======
-ifeq ($(OPENJDK_TARGET_OS), solaris)
-$(eval $(call SetupNativeCompilation,ADD_GNU_DEBUGLINK,\
-		SRC:=$(JDK_TOPDIR)/make/tools/add_gnu_debuglink,\
-		LANG:=C,\
-		CC:=$(BUILD_CC),\
-		LDEXE:=$(BUILD_LD),\
-		LDFLAGS:=-lelf,\
-		OBJECT_DIR:=$(JDK_OUTPUTDIR)/objs/add_gnu_debuglink,\
-		OUTPUT_DIR:=$(JDK_OUTPUTDIR)/btbin,\
-                PROGRAM:=add_gnu_debuglink))
-
-$(eval $(call SetupNativeCompilation,FIX_EMPTY_SEC_HDR_FLAGS,\
-		SRC:=$(JDK_TOPDIR)/make/tools/fix_empty_sec_hdr_flags,\
-		LANG:=C,\
-		CC:=$(BUILD_CC),\
-		LDEXE:=$(BUILD_LD),\
-		LDFLAGS:=-lelf,\
-		OBJECT_DIR:=$(JDK_OUTPUTDIR)/objs/fix_empty_sec_hdr_flags,\
-		OUTPUT_DIR:=$(JDK_OUTPUTDIR)/btbin,\
-                PROGRAM:=fix_empty_sec_hdr_flags))
-endif
->>>>>>> e54055bb
+endif