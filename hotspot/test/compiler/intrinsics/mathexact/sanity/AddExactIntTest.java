/*
 * Copyright (c) 2013, 2015, Oracle and/or its affiliates. All rights reserved.
 * DO NOT ALTER OR REMOVE COPYRIGHT NOTICES OR THIS FILE HEADER.
 *
 * This code is free software; you can redistribute it and/or modify it
 * under the terms of the GNU General Public License version 2 only, as
 * published by the Free Software Foundation.
 *
 * This code is distributed in the hope that it will be useful, but WITHOUT
 * ANY WARRANTY; without even the implied warranty of MERCHANTABILITY or
 * FITNESS FOR A PARTICULAR PURPOSE.  See the GNU General Public License
 * version 2 for more details (a copy is included in the LICENSE file that
 * accompanied this code).
 *
 * You should have received a copy of the GNU General Public License version
 * 2 along with this work; if not, write to the Free Software Foundation,
 * Inc., 51 Franklin St, Fifth Floor, Boston, MA 02110-1301 USA.
 *
 * Please contact Oracle, 500 Oracle Parkway, Redwood Shores, CA 94065 USA
 * or visit www.oracle.com if you need additional information or have any
 * questions.
 */

/*
 * @test
<<<<<<< HEAD
 * @library /testlibrary /test/lib /compiler/whitebox
 *          /compiler/testlibrary
=======
 * @library /testlibrary /../../test/lib / /compiler/testlibrary
>>>>>>> eee22b28
 * @modules java.base/sun.misc
 *          java.management
 * @build AddExactIntTest
 * @run main ClassFileInstaller sun.hotspot.WhiteBox
 *                              sun.hotspot.WhiteBox$WhiteBoxPermission
 * @run main/othervm -Xbootclasspath/a:. -XX:+UnlockDiagnosticVMOptions
 *                   -XX:+IgnoreUnrecognizedVMOptions -XX:+WhiteBoxAPI -XX:+LogCompilation
 *                   -XX:CompileCommand=compileonly,MathIntrinsic*::execMathMethod
 *                   -XX:LogFile=hs_neg.log -XX:-UseMathExactIntrinsics AddExactIntTest
 * @run main/othervm -Xbootclasspath/a:. -XX:+UnlockDiagnosticVMOptions
 *                   -XX:+IgnoreUnrecognizedVMOptions -XX:+WhiteBoxAPI -XX:+LogCompilation
 *                   -XX:CompileCommand=compileonly,MathIntrinsic*::execMathMethod
 *                   -XX:LogFile=hs.log -XX:+UseMathExactIntrinsics AddExactIntTest
 * @run main intrinsics.Verifier hs_neg.log hs.log
 */

public class AddExactIntTest {

    public static void main(String[] args) throws Exception {
        new IntrinsicBase.IntTest(MathIntrinsic.IntIntrinsic.Add).test();
    }
}<|MERGE_RESOLUTION|>--- conflicted
+++ resolved
@@ -23,12 +23,7 @@
 
 /*
  * @test
-<<<<<<< HEAD
- * @library /testlibrary /test/lib /compiler/whitebox
- *          /compiler/testlibrary
-=======
- * @library /testlibrary /../../test/lib / /compiler/testlibrary
->>>>>>> eee22b28
+ * @library /testlibrary /test/lib /compiler/whitebox / /compiler/testlibrary
  * @modules java.base/sun.misc
  *          java.management
  * @build AddExactIntTest
