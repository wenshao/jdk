--- conflicted
+++ resolved
@@ -23,11 +23,7 @@
 
 /*
  * @test
-<<<<<<< HEAD
- * @bug 7025809 8028543 6415644 8028544 8029942 8187951
-=======
- * @bug 7025809 8028543 6415644 8028544 8029942 8193291
->>>>>>> 07c484a8
+ * @bug 7025809 8028543 6415644 8028544 8029942 8187951 8193291
  * @summary Test latest, latestSupported, underscore as keyword, etc.
  * @author  Joseph D. Darcy
  * @modules java.compiler
