/*
 * Copyright (c) 2015, 2025, Oracle and/or its affiliates. All rights reserved.
 * DO NOT ALTER OR REMOVE COPYRIGHT NOTICES OR THIS FILE HEADER.
 *
 * This code is free software; you can redistribute it and/or modify it
 * under the terms of the GNU General Public License version 2 only, as
 * published by the Free Software Foundation.
 *
 * This code is distributed in the hope that it will be useful, but WITHOUT
 * ANY WARRANTY; without even the implied warranty of MERCHANTABILITY or
 * FITNESS FOR A PARTICULAR PURPOSE.  See the GNU General Public License
 * version 2 for more details (a copy is included in the LICENSE file that
 * accompanied this code).
 *
 * You should have received a copy of the GNU General Public License version
 * 2 along with this work; if not, write to the Free Software Foundation,
 * Inc., 51 Franklin St, Fifth Floor, Boston, MA 02110-1301 USA.
 *
 * Please contact Oracle, 500 Oracle Parkway, Redwood Shores, CA 94065 USA
 * or visit www.oracle.com if you need additional information or have any
 * questions.
 *
 */

// NOTE: the test takes a long time for each VM option combination, so we split
// it into 3 @test parts, so that they can be executed in parallel. If you make a
// change, please ensure all @test blocks are in sync.


/*
 * @test
 * @summary Test options that are incompatible with use of shared strings
 *          Also test mismatch in oops encoding between dump time and run time
 * @requires vm.cds.write.archived.java.heap
 * @comment This test explicitly chooses the type of GC to be used by sub-processes. It may conflict with the GC type set
 * via the -vmoptions command line option of JTREG. vm.gc==null will help the test case to discard the explicitly passed
 * vm options.
 * @requires (vm.gc=="null")
 * @requires vm.flagless
 * @library /test/lib /test/hotspot/jtreg/runtime/cds/appcds
 * @build jdk.test.whitebox.WhiteBox
 * @run driver jdk.test.lib.helpers.ClassFileInstaller jdk.test.whitebox.WhiteBox
 * @build HelloString
 * @run main/othervm -XX:+UnlockDiagnosticVMOptions -XX:+WhiteBoxAPI -Xbootclasspath/a:. IncompatibleOptions 0
 */


/*
 * @test
 * @requires vm.cds.write.archived.java.heap
 * @requires (vm.gc=="null")
 * @requires vm.flagless
 * @library /test/lib /test/hotspot/jtreg/runtime/cds/appcds
 * @build jdk.test.whitebox.WhiteBox
 * @run driver jdk.test.lib.helpers.ClassFileInstaller jdk.test.whitebox.WhiteBox
 * @build HelloString
 * @run main/othervm -XX:+UnlockDiagnosticVMOptions -XX:+WhiteBoxAPI -Xbootclasspath/a:. IncompatibleOptions 1
 */

/*
 * @test
 * @requires vm.cds.write.archived.java.heap
 * @requires (vm.gc=="null")
 * @requires vm.flagless
 * @library /test/lib /test/hotspot/jtreg/runtime/cds/appcds
 * @build jdk.test.whitebox.WhiteBox
 * @run driver jdk.test.lib.helpers.ClassFileInstaller jdk.test.whitebox.WhiteBox
 * @build HelloString
 * @run main/othervm -XX:+UnlockDiagnosticVMOptions -XX:+WhiteBoxAPI -Xbootclasspath/a:. IncompatibleOptions 2
 */


import jdk.test.lib.Asserts;
import jdk.test.lib.Platform;
import jdk.test.lib.process.OutputAnalyzer;

import jdk.test.whitebox.code.Compiler;
import jdk.test.whitebox.gc.GC;

public class IncompatibleOptions {
    static final String OBJ_ALIGNMENT_MISMATCH =
        "The shared archive file's ObjectAlignmentInBytes of .* does not equal the current ObjectAlignmentInBytes of";
    static final String COMPRESSED_OOPS_NOT_CONSISTENT =
        "The saved state of UseCompressedOops and UseCompressedClassPointers is different from runtime, CDS will be disabled.";
    static String appJar;
    static String[] vmOptionsPrefix = {};

    public static void main(String[] args) throws Exception {
        String[] noargs = {};
        SharedStringsUtils.run(Integer.parseInt(args[0]), 3, noargs, IncompatibleOptions::test);
        // Add a new @test block if you get an assert ----^ about this number. See
        // SharedStringsUtils.java for details.
    }

    public static void test(String[] args_ignored) throws Exception {
        vmOptionsPrefix = SharedStringsUtils.getChildVMOptionsPrefix();
        appJar = JarBuilder.build("IncompatibleOptions", "HelloString");

        // Uncompressed OOPs
        testDump(1, "-XX:+UseG1GC", "-XX:-UseCompressedOops", null, false);
        testExec(1, "-XX:+UseG1GC", "-XX:-UseCompressedOops", null, false);

        // Try with ZGC
        if (GC.Z.isSupported()) {
            testDump(2, "-XX:+UseZGC", "-XX:-UseCompressedOops", null, false);
            testExec(2, "-XX:+UseZGC", "-XX:-UseCompressedOops", null, false);
        }

        // Dump heap objects with Parallel, Serial, Shenandoah GC
        testDump(2, "-XX:+UseParallelGC", "", "", false);
        testDump(3, "-XX:+UseSerialGC", "", "", false);
        if (GC.Shenandoah.isSupported()) {
            testDump(4, "-XX:+UseShenandoahGC", "", "", false);
        }

        // Explicitly archive with compressed oops, run without.
        testDump(3, "-XX:+UseG1GC", "-XX:+UseCompressedOops", null, false);
        testExec(3, "-XX:+UseG1GC", "-XX:-UseCompressedOops", COMPRESSED_OOPS_NOT_CONSISTENT, true);

        // NOTE: No warning is displayed, by design
        // Still run, to ensure no crash or exception
        testExec(3, "-XX:+UseParallelGC", "", "", false);
        testExec(3, "-XX:+UseSerialGC", "", "", false);

        // Explicitly archive with object streaming with one GC, run with other GCs.
        testDump(4, "-XX:+UseG1GC", "-XX:+AOTStreamableObjects", null, false);
        testExec(4, "-XX:+UseParallelGC", "", "", false);
        testExec(4, "-XX:+UseSerialGC", "", "", false);

        if (GC.Z.isSupported()) {
            testExec(4, "-XX:+UseZGC", "", COMPRESSED_OOPS_NOT_CONSISTENT, true);
        }

        // Explicitly archive with object streaming and COOPs with one GC, run with other GCs.
        testDump(4, "-XX:-UseCompressedOops", "-XX:+AOTStreamableObjects", null, false);
        testExec(4, "-XX:+UseG1GC", "", COMPRESSED_OOPS_NOT_CONSISTENT, true);
        testExec(4, "-XX:+UseParallelGC", "", COMPRESSED_OOPS_NOT_CONSISTENT, true);
        testExec(4, "-XX:+UseSerialGC", "", COMPRESSED_OOPS_NOT_CONSISTENT, true);

        testExec(4, "-XX:+UseParallelGC", "-XX:-UseCompressedOops", "", false);
        testExec(4, "-XX:+UseSerialGC", "-XX:-UseCompressedOops", "", false);
        testExec(4, "-XX:+UseG1GC", "-XX:-UseCompressedOops", "", false);

        // Test various oops encodings, by varying ObjectAlignmentInBytes and heap sizes
        testDump(5, "-XX:+UseG1GC", "-XX:ObjectAlignmentInBytes=8", null, false);
        testExec(5, "-XX:+UseG1GC", "-XX:ObjectAlignmentInBytes=16", OBJ_ALIGNMENT_MISMATCH, true);

        testDump(6, "-XX:+AOTStreamableObjects", "-XX:ObjectAlignmentInBytes=8", null, false);
        testExec(6, "-XX:+AOTStreamableObjects", "-XX:ObjectAlignmentInBytes=16", OBJ_ALIGNMENT_MISMATCH, true);

        // Implicitly archive with compressed oops, run without.
        // Max heap size for compressed oops is around 31G.
        // UseCompressedOops is turned on by default when heap
        // size is under 31G, but will be turned off when heap
        // size is greater than that.
        testDump(7, "-XX:+UseG1GC", "-Xmx1g", null, false);
        testExec(7, "-XX:+UseG1GC", "-Xmx32g", null, true);
        // Explicitly archive without compressed oops and run with.
        testDump(8, "-XX:+UseG1GC", "-XX:-UseCompressedOops", null, false);
        testExec(8, "-XX:+UseG1GC", "-XX:+UseCompressedOops", null, true);
        // Implicitly archive without compressed oops and run with.
<<<<<<< HEAD
        testDump(12, "-XX:+UseG1GC", "-Xmx32G", null, false);
        testExec(12, "-XX:+UseG1GC", "-Xmx1G", null, true);
=======
        testDump(9, "-XX:+UseG1GC", "-Xmx32G", null, false);
        testExec(9, "-XX:+UseG1GC", "-Xmx1G", null, true);
        // CompactStrings must match between dump time and run time
        testDump(10, "-XX:+UseG1GC", "-XX:-CompactStrings", null, false);
        testExec(10, "-XX:+UseG1GC", "-XX:+CompactStrings",
                 COMPACT_STRING_MISMATCH, true);
        testDump(11, "-XX:+UseG1GC", "-XX:+CompactStrings", null, false);
        testExec(11, "-XX:+UseG1GC", "-XX:-CompactStrings",
                 COMPACT_STRING_MISMATCH, true);
        testDump(11, "-XX:+AOTStreamableObjects", "-XX:+CompactStrings", null, false);
        testExec(11, "-XX:+AOTStreamableObjects", "-XX:-CompactStrings",
                 COMPACT_STRING_MISMATCH, true);
>>>>>>> 4a14c81a
    }

    static void testDump(int testCaseNr, String collectorOption, String extraOption,
        String expectedWarning, boolean expectedToFail) throws Exception {

        System.out.println("Testcase: " + testCaseNr);
        OutputAnalyzer output = TestCommon.dump(appJar, TestCommon.list("Hello"),
            TestCommon.concat(vmOptionsPrefix,
                "-XX:+UnlockDiagnosticVMOptions",
                "-XX:+UseCompressedOops",
                collectorOption,
                "-XX:SharedArchiveConfigFile=" + TestCommon.getSourceFile("SharedStringsBasic.txt"),
                "-Xlog:cds,aot+hashtables",
                extraOption));

        if (expectedWarning != null) {
            output.shouldContain(expectedWarning);
        }

        if (expectedToFail) {
            Asserts.assertNE(output.getExitValue(), 0,
            "JVM is expected to fail, but did not");
        }
    }

    static void testExec(int testCaseNr, String collectorOption, String extraOption,
        String expectedWarning, boolean expectedToFail) throws Exception {

        OutputAnalyzer output;
        System.out.println("Testcase: " + testCaseNr);

        // needed, otherwise system considers empty extra option as a
        // main class param, and fails with "Could not find or load main class"
        if (!extraOption.isEmpty()) {
            output = TestCommon.exec(appJar,
                TestCommon.concat(vmOptionsPrefix,
                    "-XX:+UnlockDiagnosticVMOptions",
                    "-XX:+UseCompressedOops",
                    collectorOption, "-Xlog:cds", extraOption, "HelloString"));
        } else {
            output = TestCommon.exec(appJar,
                TestCommon.concat(vmOptionsPrefix,
                    "-XX:+UnlockDiagnosticVMOptions",
                    "-XX:+UseCompressedOops",
                    collectorOption, "-Xlog:cds", "HelloString"));
        }

        if (expectedWarning != null) {
            output.shouldMatch(expectedWarning);
        }

        if (expectedToFail) {
            Asserts.assertNE(output.getExitValue(), 0);
        } else {
            SharedStringsUtils.checkExec(output);
        }
    }
}<|MERGE_RESOLUTION|>--- conflicted
+++ resolved
@@ -159,23 +159,8 @@
         testDump(8, "-XX:+UseG1GC", "-XX:-UseCompressedOops", null, false);
         testExec(8, "-XX:+UseG1GC", "-XX:+UseCompressedOops", null, true);
         // Implicitly archive without compressed oops and run with.
-<<<<<<< HEAD
-        testDump(12, "-XX:+UseG1GC", "-Xmx32G", null, false);
-        testExec(12, "-XX:+UseG1GC", "-Xmx1G", null, true);
-=======
         testDump(9, "-XX:+UseG1GC", "-Xmx32G", null, false);
         testExec(9, "-XX:+UseG1GC", "-Xmx1G", null, true);
-        // CompactStrings must match between dump time and run time
-        testDump(10, "-XX:+UseG1GC", "-XX:-CompactStrings", null, false);
-        testExec(10, "-XX:+UseG1GC", "-XX:+CompactStrings",
-                 COMPACT_STRING_MISMATCH, true);
-        testDump(11, "-XX:+UseG1GC", "-XX:+CompactStrings", null, false);
-        testExec(11, "-XX:+UseG1GC", "-XX:-CompactStrings",
-                 COMPACT_STRING_MISMATCH, true);
-        testDump(11, "-XX:+AOTStreamableObjects", "-XX:+CompactStrings", null, false);
-        testExec(11, "-XX:+AOTStreamableObjects", "-XX:-CompactStrings",
-                 COMPACT_STRING_MISMATCH, true);
->>>>>>> 4a14c81a
     }
 
     static void testDump(int testCaseNr, String collectorOption, String extraOption,
