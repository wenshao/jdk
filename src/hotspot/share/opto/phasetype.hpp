--- conflicted
+++ resolved
@@ -89,12 +89,8 @@
   flags(CCP1,                           "PhaseCCP 1") \
   flags(ITER_GVN2,                      "Iter GVN 2") \
   flags(PHASEIDEALLOOP_ITERATIONS,      "PhaseIdealLoop iterations") \
-<<<<<<< HEAD
+  flags(AFTER_LOOP_OPTS,                "After Loop Optimizations") \
   flags(AFTER_MERGE_MEMOPS,             "After Merge Memops") \
-=======
-  flags(AFTER_LOOP_OPTS,                "After Loop Optimizations") \
-  flags(AFTER_MERGE_STORES,             "After Merge Stores") \
->>>>>>> 128f2d1c
   flags(BEFORE_MACRO_EXPANSION ,        "Before Macro Expansion") \
   flags(AFTER_MACRO_EXPANSION_STEP,     "After Macro Expansion Step") \
   flags(AFTER_MACRO_EXPANSION,          "After Macro Expansion") \
