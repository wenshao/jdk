--- conflicted
+++ resolved
@@ -26,38 +26,21 @@
 
 package jdk.internal.classfile.impl;
 
-<<<<<<< HEAD
 import java.lang.classfile.*;
 import java.lang.classfile.constantpool.ClassEntry;
 import java.lang.classfile.constantpool.Utf8Entry;
 import java.lang.constant.ClassDesc;
-=======
->>>>>>> bd626442
 import java.lang.constant.ConstantDescs;
+import java.lang.constant.MethodTypeDesc;
+import java.lang.reflect.AccessFlag;
+import java.util.ArrayList;
 import java.util.Arrays;
 import java.util.Collections;
 import java.util.List;
 import java.util.function.Consumer;
 
-<<<<<<< HEAD
-=======
-import java.lang.classfile.ClassBuilder;
-import java.lang.classfile.ClassElement;
-import java.lang.classfile.ClassModel;
-import java.lang.classfile.ClassFile;
-import java.lang.classfile.CustomAttribute;
-import java.lang.classfile.constantpool.ClassEntry;
-import java.lang.classfile.FieldBuilder;
-import java.lang.classfile.FieldModel;
-import java.lang.classfile.FieldTransform;
-import java.lang.classfile.MethodBuilder;
-import java.lang.classfile.MethodModel;
-import java.lang.classfile.MethodTransform;
-import java.lang.classfile.constantpool.Utf8Entry;
-
 import static java.util.Objects.requireNonNull;
 
->>>>>>> bd626442
 public final class DirectClassBuilder
         extends AbstractDirectBuilder<ClassModel>
         implements ClassBuilder {
@@ -189,6 +172,7 @@
         this.sizeHint = sizeHint;
     }
 
+
     public byte[] build() {
 
         // The logic of this is very carefully ordered.  We want to avoid
