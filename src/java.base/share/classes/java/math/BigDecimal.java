--- conflicted
+++ resolved
@@ -3470,7 +3470,7 @@
             }
             buf[off    ] = '0';
             buf[off + 1] = '.';
-            DecimalDigits.getCharsLatin1(intCompactAbs, buf.length, buf);
+            DecimalDigits.uncheckedGetCharsLatin1(intCompactAbs, buf.length, buf);
         } else if (insertionPoint > 0) { /* Point goes inside intVal */
             buf = new byte[intCompactAbsSize + (signum < 0 ? 2 : 1)];
             if (signum < 0) {
@@ -3480,9 +3480,9 @@
             long power = LONG_TEN_POWERS_TABLE[scale];
             long highInt = intCompactAbs / power;
             long small = Math.abs(intCompactAbs - highInt * power);
-            DecimalDigits.getCharsLatin1(highInt, insertionPoint, buf);
+            DecimalDigits.uncheckedGetCharsLatin1(highInt, insertionPoint, buf);
             buf[insertionPoint] = '.';
-            int smallStart = DecimalDigits.getCharsLatin1(small, buf.length, buf);
+            int smallStart = DecimalDigits.uncheckedGetCharsLatin1(small, buf.length, buf);
             if (smallStart > insertionPoint + 1) { // fill zeros
                 Arrays.fill(buf, insertionPoint + 1, smallStart, (byte) '0');
             }
@@ -3500,7 +3500,7 @@
             buf[off    ] = '0';
             buf[off + 1] = '.';
             Arrays.fill(buf, off + 2, off + 2 - insertionPoint, (byte) '0');
-            DecimalDigits.getCharsLatin1(intCompactAbs, buf.length, buf);
+            DecimalDigits.uncheckedGetCharsLatin1(intCompactAbs, buf.length, buf);
         }
         return newStringNoRepl(buf);
     }
@@ -4177,29 +4177,7 @@
     private String layoutChars(boolean sci) {
         int scale = this.scale;
         if (scale == 0)                      // zero scale is trivial
-<<<<<<< HEAD
             return unscaledString();
-=======
-            return (intCompact != INFLATED) ?
-                Long.toString(intCompact):
-                intVal.toString();
-        if (scale == 2  &&
-            intCompact >= 0 && intCompact < Integer.MAX_VALUE) {
-            // currency fast path
-            int lowInt = (int)intCompact % 100;
-            int highInt = (int)intCompact / 100;
-            int highIntSize = DecimalDigits.stringSize(highInt);
-            byte[] buf = new byte[highIntSize + 3];
-            DecimalDigits.uncheckedGetCharsLatin1(highInt, highIntSize, buf);
-            buf[highIntSize] = '.';
-            DecimalDigits.uncheckedPutPairLatin1(buf, highIntSize + 1, lowInt);
-            try {
-                return JLA.uncheckedNewStringNoRepl(buf, StandardCharsets.ISO_8859_1);
-            } catch (CharacterCodingException cce) {
-                throw new AssertionError(cce);
-            }
-        }
->>>>>>> b0373537
 
         long intCompact = this.intCompact;
         int signum, coeffLen;
@@ -4217,7 +4195,7 @@
                 return getValueString(signum, intCompactAbs, coeffLen, scale);
             }
             byte[] buf = new byte[coeffLen];
-            DecimalDigits.getCharsLatin1(intCompactAbs, buf.length, buf);
+            DecimalDigits.uncheckedGetCharsLatin1(intCompactAbs, buf.length, buf);
             coeff = newStringNoRepl(buf);
         } else {
             signum = signum();
@@ -4293,15 +4271,15 @@
         int lowInt = intCompact - highInt * 100;
         int highIntSize = DecimalDigits.stringSize(highInt);
         byte[] buf = new byte[highIntSize + 3];
-        DecimalDigits.putPairLatin1(buf, highIntSize + 1, lowInt);
+        DecimalDigits.uncheckedPutPairLatin1(buf, highIntSize + 1, lowInt);
         buf[highIntSize] = '.';
-        DecimalDigits.getCharsLatin1(highInt, highIntSize, buf);
+        DecimalDigits.uncheckedGetCharsLatin1(highInt, highIntSize, buf);
         return newStringNoRepl(buf);
     }
 
     private static String newStringNoRepl(byte[] buf) {
         try {
-            return JLA.newStringNoRepl(buf, StandardCharsets.ISO_8859_1);
+            return JLA.uncheckedNewStringNoRepl(buf, StandardCharsets.ISO_8859_1);
         } catch (CharacterCodingException cce) {
             throw new AssertionError(cce);
         }
