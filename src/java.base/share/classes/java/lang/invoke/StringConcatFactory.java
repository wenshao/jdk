--- conflicted
+++ resolved
@@ -1443,21 +1443,12 @@
                 public void accept(CodeBuilder cb) {
                     // Compute parameter variable slots
                     int paramCount    = concatArgs.parameterCount(),
-<<<<<<< HEAD
                         thisSlot      = staticConcat ? 0 : cb.receiverSlot(),
-                        lengthSlot    = cb.allocateLocal(TypeKind.IntType),
-                        coderSlot     = cb.allocateLocal(TypeKind.ByteType),
-                        bufSlot       = cb.allocateLocal(TypeKind.ReferenceType),
-                        constantsSlot = cb.allocateLocal(TypeKind.ReferenceType),
-                        suffixSlot    = cb.allocateLocal(TypeKind.ReferenceType);
-=======
-                        thisSlot      = cb.receiverSlot(),
                         lengthSlot    = cb.allocateLocal(TypeKind.INT),
                         coderSlot     = cb.allocateLocal(TypeKind.BYTE),
                         bufSlot       = cb.allocateLocal(TypeKind.REFERENCE),
                         constantsSlot = cb.allocateLocal(TypeKind.REFERENCE),
                         suffixSlot    = cb.allocateLocal(TypeKind.REFERENCE);
->>>>>>> 8fb8cd85
 
                     /*
                      * Types other than int/long/char/boolean require local variables to store the result of stringOf.
