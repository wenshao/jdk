--- conflicted
+++ resolved
@@ -1,9 +1,6 @@
 /*
  * Copyright (c) 2012, 2025, Oracle and/or its affiliates. All rights reserved.
-<<<<<<< HEAD
-=======
  * Copyright (c) 2025, Alibaba Group Holding Limited. All Rights Reserved.
->>>>>>> 6042c9a6
  * DO NOT ALTER OR REMOVE COPYRIGHT NOTICES OR THIS FILE HEADER.
  *
  * This code is free software; you can redistribute it and/or modify it
@@ -99,7 +96,6 @@
      * The formatter, not null.
      */
     private final DateTimeFormatter formatter;
-<<<<<<< HEAD
 
     /**
      * The local date, null if not yet obtained.
@@ -110,8 +106,6 @@
      * The local time, null if not yet obtained.
      */
     private final LocalTime localTime;
-=======
->>>>>>> 6042c9a6
 
     /**
      * Creates a new instance of the context.
@@ -119,11 +113,7 @@
      * @param temporal  the temporal object being output, not null
      * @param formatter  the formatter controlling the format, not null
      */
-<<<<<<< HEAD
     public DateTimePrintContext(TemporalAccessor temporal, DateTimeFormatter formatter) {
-=======
-    DateTimePrintContext(TemporalAccessor temporal, DateTimeFormatter formatter) {
->>>>>>> 6042c9a6
         this.temporal = adjust(temporal, formatter);
         this.formatter = formatter;
 
@@ -156,19 +146,11 @@
      * If neither chronology nor time-zone is specified in the formatter, returns the original temporal unchanged.
      * Otherwise, delegates to the core adjustment method {@link #adjustWithOverride(TemporalAccessor, Chronology, ZoneId)}.
      *
-<<<<<<< HEAD
-     * @param temporal  the temporal object to adjust, not null
-     * @param formatter the formatter providing potential chronology and time-zone overrides
-     * @return the adjusted temporal, or the original if no overrides are present in the formatter
-     * @implNote Optimizes for the common case where formatters don't specify chronology/time-zone
-     *           by avoiding unnecessary processing. Most formatters have null for these properties.
-=======
      * @implNote Optimizes for the common case where formatters don't specify chronology/time-zone
      *           by avoiding unnecessary processing. Most formatters have null for these properties.
      * @param temporal  the temporal object to adjust, not null
      * @param formatter the formatter providing potential chronology and time-zone overrides
      * @return the adjusted temporal, or the original if no overrides are present in the formatter
->>>>>>> 6042c9a6
      */
     private static TemporalAccessor adjust(final TemporalAccessor temporal, DateTimeFormatter formatter) {
         // normal case first (early return is an optimization)
@@ -178,12 +160,7 @@
             return temporal;
         }
 
-<<<<<<< HEAD
-        // The chronology and zone fields of Formatter are usually null,
-        // so the non-null processing code is placed in a separate method
-=======
         // Placing the non-null cases in a separate method allows more flexible code optimizations
->>>>>>> 6042c9a6
         return adjustWithOverride(temporal, overrideChrono, overrideZone);
     }
 
@@ -274,17 +251,8 @@
      */
     private static TemporalAccessor adjustSlow(
             TemporalAccessor temporal,
-<<<<<<< HEAD
-            ZoneId overrideZone,
-            ZoneId temporalZone,
-            Chronology overrideChrono,
-            Chronology effectiveChrono,
-            Chronology temporalChrono
-    ) {
-=======
             ZoneId overrideZone, ZoneId temporalZone,
             Chronology overrideChrono, Chronology effectiveChrono, Chronology temporalChrono) {
->>>>>>> 6042c9a6
         if (overrideZone != null) {
             // block changing zone on OffsetTime, and similar problem cases
             if (overrideZone.normalized() instanceof ZoneOffset && temporal.isSupported(OFFSET_SECONDS) &&
@@ -421,21 +389,10 @@
      * <p>
      *
      * @param field  the field to find, not null
-<<<<<<< HEAD
      * @return the value
      * @throws DateTimeException if the field is not available and the section is not optional
      */
     public long getLong(TemporalField field) {
-=======
-     * @param optional  whether the field is optional, true if the field may be missing
-     * @return the value, null if not found and optional is true
-     * @throws DateTimeException if the field is not available and the section is not optional
-     */
-    Long getValue(TemporalField field, boolean optional) {
-        if (optional && !temporal.isSupported(field)) {
-            return null;
-        }
->>>>>>> 6042c9a6
         return temporal.getLong(field);
     }
 
