--- conflicted
+++ resolved
@@ -2465,10 +2465,7 @@
          * @throws DateTimeException if the date-time cannot be printed successfully
          */
         boolean format(DateTimePrintContext context, StringBuilder buf, boolean optional);
-<<<<<<< HEAD
-    }
-=======
->>>>>>> 6042c9a6
+    }
 
     interface DateTimeParser {
         /**
@@ -2742,20 +2739,11 @@
         @Override
         public boolean format(DateTimePrintContext context, StringBuilder buf, boolean optional) {
             int length = buf.length();
-<<<<<<< HEAD
             optional |= this.optional;
             boolean result = formatter.format(context, buf, optional);
             if (!result) {
                 buf.setLength(length);  // reset buffer
                 return true;
-=======
-            boolean effectiveOptional = optional | this.optional;
-            for (DateTimePrinterParser pp : printerParsers) {
-                if (!pp.format(context, buf, effectiveOptional)) {
-                    buf.setLength(length);  // reset buffer
-                    return true;
-                }
->>>>>>> 6042c9a6
             }
             return true;
         }
@@ -3123,12 +3111,7 @@
 
         @Override
         public boolean format(DateTimePrintContext context, StringBuilder buf, boolean optional) {
-<<<<<<< HEAD
             if (notSupported(context, optional)) {
-=======
-            Long valueLong = context.getValue(field, optional);
-            if (valueLong == null) {
->>>>>>> 6042c9a6
                 return false;
             }
 
@@ -3808,14 +3791,8 @@
         };
 
         @Override
-<<<<<<< HEAD
         public final boolean format(DateTimePrintContext context, StringBuilder buf, boolean optional) {
             if (optional && !context.isSupportNano()) {
-=======
-        public boolean format(DateTimePrintContext context, StringBuilder buf, boolean optional) {
-            Long value = context.getValue(field, optional);
-            if (value == null) {
->>>>>>> 6042c9a6
                 return false;
             }
 
@@ -4024,12 +4001,7 @@
 
         @Override
         public boolean format(DateTimePrintContext context, StringBuilder buf, boolean optional) {
-<<<<<<< HEAD
             if(notSupported(context, optional)) {
-=======
-            Long value = context.getValue(field, optional);
-            if (value == null) {
->>>>>>> 6042c9a6
                 return false;
             }
 
@@ -4178,12 +4150,7 @@
 
         @Override
         public boolean format(DateTimePrintContext context, StringBuilder buf, boolean optional) {
-<<<<<<< HEAD
             if(optional && !context.isSupported(field)) {
-=======
-            Long value = context.getValue(field, optional);
-            if (value == null) {
->>>>>>> 6042c9a6
                 return false;
             }
 
@@ -4281,16 +4248,7 @@
         @Override
         public boolean format(DateTimePrintContext context, StringBuilder buf, boolean optional) {
             // use INSTANT_SECONDS, thus this code is not bound by Instant.MAX
-<<<<<<< HEAD
             if (optional && !context.isSupported(INSTANT_SECONDS)) {
-=======
-            Long inSecs = context.getValue(INSTANT_SECONDS, optional);
-            Long inNanos = null;
-            if (context.getTemporal().isSupported(NANO_OF_SECOND)) {
-                inNanos = context.getTemporal().getLong(NANO_OF_SECOND);
-            }
-            if (inSecs == null) {
->>>>>>> 6042c9a6
                 return false;
             }
 
@@ -4471,12 +4429,7 @@
 
         @Override
         public boolean format(DateTimePrintContext context, StringBuilder buf, boolean optional) {
-<<<<<<< HEAD
             if (optional && !context.isSupported(OFFSET_SECONDS)) {
-=======
-            Long offsetSecs = context.getValue(OFFSET_SECONDS, optional);
-            if (offsetSecs == null) {
->>>>>>> 6042c9a6
                 return false;
             }
 
@@ -4775,12 +4728,7 @@
 
         @Override
         public boolean format(DateTimePrintContext context, StringBuilder buf, boolean optional) {
-<<<<<<< HEAD
             if (optional && !context.isSupported(OFFSET_SECONDS)) {
-=======
-            Long offsetSecs = context.getValue(OFFSET_SECONDS, optional);
-            if (offsetSecs == null) {
->>>>>>> 6042c9a6
                 return false;
             }
 
@@ -5853,7 +5801,6 @@
 
         @Override
         public boolean format(DateTimePrintContext context, StringBuilder buf, boolean optional) {
-<<<<<<< HEAD
             if(optional && !context.isSupported(HOUR_OF_DAY)) {
                 return false;
             }
@@ -5861,14 +5808,6 @@
             long hod = context.getLong(HOUR_OF_DAY);
             long moh = optional && !context.isSupported(MINUTE_OF_HOUR) ? 0 : context.getLong(MINUTE_OF_HOUR);
             long value = Math.floorMod(hod, 24) * 60 + Math.floorMod(moh, 60);
-=======
-            Long hod = context.getValue(HOUR_OF_DAY, optional);
-            if (hod == null) {
-                return false;
-            }
-            Long moh = context.getValue(MINUTE_OF_HOUR, optional);
-            long value = Math.floorMod(hod, 24) * 60 + (moh != null ? Math.floorMod(moh, 60) : 0);
->>>>>>> 6042c9a6
             Locale locale = context.getLocale();
             LocaleStore store = findDayPeriodStore(locale);
             final long val = value;
